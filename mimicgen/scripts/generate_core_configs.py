# Copyright (c) 2024 NVIDIA CORPORATION & AFFILIATES. All rights reserved.
#
# Licensed under the NVIDIA Source Code License [see LICENSE for details].

"""
We utilize robomimic's config generator class to easily generate data generation configs for our 
core set of tasks in the paper. It can be modified easily to generate other configs.

The global variables at the top of the file should be configured manually.

See https://robomimic.github.io/docs/tutorials/hyperparam_scan.html for more info.
"""
import os
import json
import shutil
import pprint
import subprocess

import robomimic
from robomimic.utils.hyperparam_utils import ConfigGenerator

import mimicgen
import mimicgen.utils.config_utils as ConfigUtils
from mimicgen.utils.file_utils import config_generator_to_script_lines


# camera settings for collecting observations
CAMERA_NAMES = ["agentview", "robot0_eye_in_hand", "sideview"]
CAMERA_SIZE = (256, 256)

# set path to folder containing src datasets
<<<<<<< HEAD
SRC_DATA_DIR = os.path.join(mimicgen.__path__[0], "../datasets/source") #os.path.join(mimicgen.__path__[0], "../datasets/source")

# set base folder for where to copy each base config and generate new config files for data generation
CONFIG_DIR = "/Volumes/gsl/mimicgen/core_configs" #"/tmp/core_configs"

# set base folder for newly generated datasets
OUTPUT_FOLDER = "/Volumes/gsl/mimicgen/core_datasets" #"/tmp/core_datasets"
=======
SRC_DATA_DIR = "/data2/peiyh/openvla-mimic/mimicgen/datasets/source" #os.path.join(mimicgen.__path__[0], "../datasets/source")

# set base folder for where to copy each base config and generate new config files for data generation
CONFIG_DIR = "/data2/peiyh/openvla-mimic/data/core_configs" #"/tmp/core_configs"

# set base folder for newly generated datasets
OUTPUT_FOLDER = "/data2/peiyh/openvla-mimic/data/core_datasets" #"/tmp/core_datasets"
>>>>>>> 89452636

# number of trajectories to generate (or attempt to generate)
NUM_TRAJ = 200

# whether to guarantee that many successful trajectories (e.g. keep running until that many successes, or stop at that many attempts)
GUARANTEE = True

# whether to run a quick debug run instead of full generation
DEBUG = False

#TASKS = ["stack"] #["stack", "square"]
RUN = False

# path to base config(s)
BASE_BASE_CONFIG_PATH = os.path.join(mimicgen.__path__[0], "exps/templates/robosuite")
BASE_CONFIGS = [
    os.path.join(BASE_BASE_CONFIG_PATH, "stack.json"),
    os.path.join(BASE_BASE_CONFIG_PATH, "stack_three.json"),
    os.path.join(BASE_BASE_CONFIG_PATH, "square.json"),
    os.path.join(BASE_BASE_CONFIG_PATH, "threading.json"),
    os.path.join(BASE_BASE_CONFIG_PATH, "three_piece_assembly.json"),
    os.path.join(BASE_BASE_CONFIG_PATH, "coffee.json"),
    os.path.join(BASE_BASE_CONFIG_PATH, "coffee_preparation.json"),
    os.path.join(BASE_BASE_CONFIG_PATH, "nut_assembly.json"),
    os.path.join(BASE_BASE_CONFIG_PATH, "pick_place.json"),
    os.path.join(BASE_BASE_CONFIG_PATH, "hammer_cleanup.json"),
    os.path.join(BASE_BASE_CONFIG_PATH, "mug_cleanup.json"),
    os.path.join(BASE_BASE_CONFIG_PATH, "kitchen.json"),
]

'''
def filter_base(x):
    for t in TASKS:
        if t == os.path.splitext(os.path.basename(x))[0]:
            return
    BASE_CONFIGS.remove(x)
            
for x in BASE_CONFIGS.copy():
    filter_base(x)
'''  

def get_task_names():         
    tasks = []
    datasets = make_generators(return_configs=True)
    
    for dataset in datasets:
        for task in dataset['tasks']:
            tasks.append(task)
            
    return tasks
    
    
def make_generators(base_configs=BASE_CONFIGS, src_data_dir=SRC_DATA_DIR, 
                    output_folder=OUTPUT_FOLDER, return_configs=False, **kwargs):
    """
    An easy way to make multiple config generators by using different 
    settings for each.
    """
    all_settings = [
        # stack
        dict(
            dataset_path=os.path.join(src_data_dir, "stack.hdf5"),
            dataset_name="stack",
            generation_path="{}/stack".format(output_folder),
            # task_interface="MG_Stack",
            tasks=["Stack_D3", "Stack_D4"], 
            task_names=["D3", "D4"],
            select_src_per_subtask=True,
            selection_strategy="nearest_neighbor_object",
            selection_strategy_kwargs=dict(nn_k=3),
            subtask_term_offset_range=[[10, 20], None],
        ),
        # stack_three
        dict(
            dataset_path=os.path.join(src_data_dir, "stack_three.hdf5"),
            dataset_name="stack_three",
            generation_path="{}/stack_three".format(output_folder),
            # task_interface="MG_StackThree",
            tasks=["StackThree_D2", "StackThree_D3"],
            task_names=["D2", "D3"],
            select_src_per_subtask=True,
            selection_strategy="nearest_neighbor_object",
            selection_strategy_kwargs=dict(nn_k=3),
            subtask_term_offset_range=[[10, 20], [10, 20], [10, 20], None],
        ),
        # square
        dict(
            dataset_path=os.path.join(src_data_dir, "square.hdf5"),
            dataset_name="square",
            generation_path="{}/square".format(output_folder),
            # task_interface="MG_Square",
            tasks=["Square_D0", "Square_D1", "Square_D2"],
            task_names=["D0", "D1", "D2"],
            select_src_per_subtask=False,
            selection_strategy="nearest_neighbor_object",
            selection_strategy_kwargs=dict(nn_k=3),
            subtask_term_offset_range=[[10, 20], None],
        ),
        # threading
        dict(
            dataset_path=os.path.join(src_data_dir, "threading.hdf5"),
            dataset_name="threading",
            generation_path="{}/threading".format(output_folder),
            # task_interface="MG_Threading",
            tasks=["Threading_D3"],
            task_names=["D3"],
            select_src_per_subtask=False,
            selection_strategy="random",
            selection_strategy_kwargs=None,
            subtask_term_offset_range=[[5, 10], None],
        ),
        # three_piece_assembly
        dict(
            dataset_path=os.path.join(src_data_dir, "three_piece_assembly.hdf5"),
            dataset_name="three_piece_assembly",
            generation_path="{}/three_piece_assembly".format(output_folder),
            # task_interface="MG_ThreePieceAssembly",
            tasks=["ThreePieceAssembly_D0", "ThreePieceAssembly_D1", "ThreePieceAssembly_D2"],
            task_names=["D0", "D1", "D2"],
            select_src_per_subtask=False,
            selection_strategy="random",
            selection_strategy_kwargs=None,
            subtask_term_offset_range=[[5, 10], [5, 10], [5, 10], None],
        ),
        # coffee
        dict(
            dataset_path=os.path.join(src_data_dir, "coffee.hdf5"),
            dataset_name="coffee",
            generation_path="{}/coffee".format(output_folder),
            # task_interface="MG_Coffee",
            tasks=["Coffee_O1"],
            task_names=["O1"],
            select_src_per_subtask=False,
            selection_strategy="random",
            selection_strategy_kwargs=None,
            subtask_term_offset_range=[[5, 10], None],
        ),
        # coffee_preparation
        dict(
            dataset_path=os.path.join(src_data_dir, "coffee_preparation.hdf5"),
            dataset_name="coffee_preparation",
            generation_path="{}/coffee_preparation".format(output_folder),
            # task_interface="MG_CoffeePreparation",
<<<<<<< HEAD
            tasks=["CoffeePreparation_O1"],
            task_names=["O1"],
=======
            tasks=["CoffeePreparation_O0", "CoffeePreparation_O1"],
            task_names=["O0", "O1"],
>>>>>>> 89452636
            select_src_per_subtask=False,
            selection_strategy="random",
            selection_strategy_kwargs=None,
            subtask_term_offset_range=[[5, 10], [5, 10], [5, 10], [5, 10], None],
        ),
        # nut_assembly
        dict(
            dataset_path=os.path.join(src_data_dir, "nut_assembly.hdf5"),
            dataset_name="nut_assembly",
            generation_path="{}/nut_assembly".format(output_folder),
            # task_interface="MG_NutAssembly",
            tasks=["NutAssembly_D0"],
            task_names=["D0"],
            select_src_per_subtask=False,
            selection_strategy="nearest_neighbor_object",
            selection_strategy_kwargs=dict(nn_k=3),
            subtask_term_offset_range=[[10, 20], [10, 20], [10, 20], None],
        ),
        # pick_place
        dict(
            dataset_path=os.path.join(src_data_dir, "pick_place.hdf5"),
            dataset_name="pick_place",
            generation_path="{}/pick_place".format(output_folder),
            # task_interface="MG_PickPlace",
            tasks=["PickPlace_D0"],
            task_names=["D0"],
            select_src_per_subtask=True,
            # NOTE: selection strategy is set by default in the config template, and we will not change it
            # selection_strategy="nearest_neighbor_object",
            # selection_strategy_kwargs=dict(nn_k=3),
            subtask_term_offset_range=[[10, 20], None, [10, 20], None, [10, 20], None, [10, 20], None],
        ),
        # hammer_cleanup
        dict(
            dataset_path=os.path.join(src_data_dir, "hammer_cleanup.hdf5"),
            dataset_name="hammer_cleanup",
            generation_path="{}/hammer_cleanup".format(output_folder),
            # task_interface="MG_HammerCleanup",
            tasks=["HammerCleanup_D0", "HammerCleanup_D1"],
            task_names=["D0", "D1"],
            select_src_per_subtask=False,
            selection_strategy="random",
            selection_strategy_kwargs=None,
            subtask_term_offset_range=[[10, 20], [10, 20], None],
        ),
        # mug_cleanup
        dict(
            dataset_path=os.path.join(src_data_dir, "mug_cleanup.hdf5"),
            dataset_name="mug_cleanup",
            generation_path="{}/mug_cleanup".format(output_folder),
            # task_interface="MG_MugCleanup",
            tasks=["MugCleanup_O3"],
            task_names=["O3"],
            select_src_per_subtask=False,
            selection_strategy="random",
            selection_strategy_kwargs=None,
            subtask_term_offset_range=[[10, 20], [10, 20], None],
        ),
        # kitchen
        dict(
            dataset_path=os.path.join(src_data_dir, "kitchen.hdf5"),
            dataset_name="kitchen",
            generation_path="{}/kitchen".format(output_folder),
            # task_interface="MG_Kitchen",
            tasks=["Kitchen_D0", "Kitchen_D1"],
            task_names=["D0", "D1"],
            select_src_per_subtask=False,
            selection_strategy="random",
            selection_strategy_kwargs=None,
            subtask_term_offset_range=[[10, 20], [10, 20], [10, 20], [10, 20], [10, 20], [10, 20], None],
        ),
    ]

    if return_configs:
        return all_settings
        
    '''
    def filter_settings(x):
        for t in TASKS:
            if t == x['dataset_name']:
                return
        all_settings.remove(x)

    for x in all_settings.copy():
        filter_settings(x)
    '''
    
    pprint.pprint(base_configs)
    pprint.pprint(all_settings)
    
    assert len(base_configs) == len(all_settings)
    ret = []
    for conf, setting in zip(base_configs, all_settings):
        ret.append(make_generator(os.path.expanduser(conf), setting, **kwargs))
    return ret


def make_generator(config_file, settings, num_traj=NUM_TRAJ, guarantee=GUARANTEE, 
                   camera_names=CAMERA_NAMES, camera_width=CAMERA_SIZE[1], camera_height=CAMERA_SIZE[0], 
                   debug=DEBUG, **kwargs):
    """
    Implement this function to setup your own hyperparameter scan. 
    Each config generator is created using a base config file (@config_file) 
    and a @settings dictionary that can be used to modify which parameters 
    are set.
    """
    generator = ConfigGenerator(
        base_config_file=config_file,
        script_file="", # will be overriden in next step
    )

    # set basic settings
    ConfigUtils.set_basic_settings(
        generator=generator,
        group=0,
        source_dataset_path=settings["dataset_path"],
        source_dataset_name=settings["dataset_name"],
        generation_path=settings["generation_path"],
        guarantee=guarantee,
        num_traj=num_traj,
        num_src_demos=10,
        max_num_failures=25,
        num_demo_to_render=10,
        num_fail_demo_to_render=25,
        verbose=False,
    )

    # set settings for subtasks
    ConfigUtils.set_subtask_settings(
        generator=generator,
        group=0,
        base_config_file=config_file,
        select_src_per_subtask=settings["select_src_per_subtask"],
        subtask_term_offset_range=settings["subtask_term_offset_range"],
        selection_strategy=settings.get("selection_strategy", None),
        selection_strategy_kwargs=settings.get("selection_strategy_kwargs", None),
        # default settings: action noise 0.05, with 5 interpolation steps
        action_noise=0.05,
        num_interpolation_steps=5,
        num_fixed_steps=0,
        verbose=False,
    )

    # optionally set env interface to use, and type
    # generator.add_param(
    #     key="experiment.task.interface",
    #     name="",
    #     group=0,
    #     values=[settings["task_interface"]],
    # )
    # generator.add_param(
    #     key="experiment.task.interface_type",
    #     name="",
    #     group=0,
    #     values=["robosuite"],
    # )

    # set task to generate data on
    generator.add_param(
        key="experiment.task.name",
        name="task",
        group=1,
        values=settings["tasks"],
        value_names=settings["task_names"],
    )

    # optionally set robot and gripper that will be used for data generation (robosuite-only)
    if settings.get("robots", None) is not None:
        generator.add_param(
            key="experiment.task.robot",
            name="r", 
            group=2, 
            values=settings["robots"],
        )
    if settings.get("grippers", None) is not None:
        generator.add_param(
            key="experiment.task.gripper",
            name="g", 
            group=2, 
            values=settings["grippers"],
        )

    # set observation collection settings
    ConfigUtils.set_obs_settings(
        generator=generator,
        group=-1,
        collect_obs=True,
        camera_names=camera_names,
        camera_height=camera_height,
        camera_width=camera_width,
    )

    if debug:
        # set debug settings
        ConfigUtils.set_debug_settings(
            generator=generator,
            group=-1,
        )

    # seed
    generator.add_param(
        key="experiment.seed",
        name="",
        group=1000000,
        values=[1],
    )

    return generator


def main():

    # make config generators
    generators = make_generators(base_configs=BASE_CONFIGS)

    # maybe remove existing config directory
    config_dir = CONFIG_DIR
    if os.path.exists(config_dir):
        ans = input("Non-empty dir at {} will be removed.\nContinue (y / n)? \n".format(config_dir))
        if ans != "y":
            exit()
        shutil.rmtree(config_dir)

    all_json_files, run_lines = config_generator_to_script_lines(generators, config_dir=config_dir)

    real_run_lines = []
    for line in run_lines:
        line = line.strip().replace("train.py", "-m mimicgen.scripts.generate_dataset").replace("python", "python3")
        line += " --auto-remove-exp"
        real_run_lines.append(line)
    run_lines = real_run_lines

    print("configs")
    print(json.dumps(all_json_files, indent=4))
    print("runs")
    print(json.dumps(run_lines, indent=4))

    if RUN:
        for run in run_lines:
            print(f"\n\n\nRUNNING:  {run}\n\n")
            subprocess.run(run, shell=True, check=True)
            
if __name__ == "__main__":
    main()<|MERGE_RESOLUTION|>--- conflicted
+++ resolved
@@ -29,15 +29,6 @@
 CAMERA_SIZE = (256, 256)
 
 # set path to folder containing src datasets
-<<<<<<< HEAD
-SRC_DATA_DIR = os.path.join(mimicgen.__path__[0], "../datasets/source") #os.path.join(mimicgen.__path__[0], "../datasets/source")
-
-# set base folder for where to copy each base config and generate new config files for data generation
-CONFIG_DIR = "/Volumes/gsl/mimicgen/core_configs" #"/tmp/core_configs"
-
-# set base folder for newly generated datasets
-OUTPUT_FOLDER = "/Volumes/gsl/mimicgen/core_datasets" #"/tmp/core_datasets"
-=======
 SRC_DATA_DIR = "/data2/peiyh/openvla-mimic/mimicgen/datasets/source" #os.path.join(mimicgen.__path__[0], "../datasets/source")
 
 # set base folder for where to copy each base config and generate new config files for data generation
@@ -45,7 +36,6 @@
 
 # set base folder for newly generated datasets
 OUTPUT_FOLDER = "/data2/peiyh/openvla-mimic/data/core_datasets" #"/tmp/core_datasets"
->>>>>>> 89452636
 
 # number of trajectories to generate (or attempt to generate)
 NUM_TRAJ = 200
@@ -189,13 +179,8 @@
             dataset_name="coffee_preparation",
             generation_path="{}/coffee_preparation".format(output_folder),
             # task_interface="MG_CoffeePreparation",
-<<<<<<< HEAD
-            tasks=["CoffeePreparation_O1"],
-            task_names=["O1"],
-=======
             tasks=["CoffeePreparation_O0", "CoffeePreparation_O1"],
             task_names=["O0", "O1"],
->>>>>>> 89452636
             select_src_per_subtask=False,
             selection_strategy="random",
             selection_strategy_kwargs=None,
