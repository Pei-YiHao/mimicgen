--- conflicted
+++ resolved
@@ -19,11 +19,7 @@
 
 
 # base output folder
-<<<<<<< HEAD
-OUTPUT_FOLDER = "/Volumes/gsl/mimicgen/reset_videos"
-=======
 OUTPUT_FOLDER = "/data2/peiyh/openvla-mimic/data/reset_videos"
->>>>>>> 89452636
 
 # number of resets to view per task
 NUM_RESETS = 10
