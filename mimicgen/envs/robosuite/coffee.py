--- conflicted
+++ resolved
@@ -1455,175 +1455,4 @@
                 z_rot=(0.0, 0.0),
                 reference=np.array((0., 0., 0.)),
             ),
-        )
-
-class CoffeePreparation_O1(CoffeePreparation_D1):
-    def __init__(self, **kwargs):
-        super().__init__(**kwargs)
-        self._base_mjcf_path = os.path.join(mimicgen.__path__[0], "models/robosuite/assets/shapenet_core/mugs")
-        self.mug_id_to_name = {
-            "3143a4ac": "beige round mug",
-            "34ae0b61": "bronze mug with green inside",
-            "128ecbc1": "light blue round mug, thicker boundaries",
-            "d75af64a": "off-white cylindrical tapered mug",
-            "5fe74bab": "brown mug, thin boundaries",
-            "345d3e72": "black round mug",
-            "48e260a6": "red round mug",
-            "8012f52d": "yellow round mug with bigger base",
-            "b4ae56d6": "yellow cylindrical mug",
-            "c2eacc52": "wooden cylindrical mug",
-            "e94e46bc": "dark blue cylindrical mug",
-            "fad118b3": "tall green cylindrical mug",
-        }
-        self.instruction_desc = {
-            'PICK': [
-                'pick up',
-                'take',
-                'lift'
-            ],
-            'PLACE': [
-                'place',
-                'put',
-            ],
-            'MOVE':[
-                'move',
-                'put',
-                'place'
-            ],
-            'NOUN_A':[
-                'mug',
-                'cup'
-            ],
-            'NOUN_B':[
-                'spout',
-                'coffee outlet'
-            ],
-            'NOUN_C':[
-                'tray',
-                'drip tray',
-                'cup tray',
-            ],
-            'NOUN_D':[
-                'capsule lid',
-                'capsule compartment lid',
-                'lid',
-            ],
-            'NOUN_E': [
-                'drawer'
-            ],
-            'NOUN_F': [
-                'capsule',
-                'coffee pod',
-                'coffee capsule',
-            ],
-            'NOUN_G':[
-                'coffee maker',
-                'machine',
-                'coffee machine',
-                'Espresso machine',
-                'capsule coffee maker',
-                'capsule coffee machine'
-            ]
-        }
-        self.instruction = "Prepare coffee. "
-        self.subtask_place_mug_templates = [
-            "$PICK the $NOUN_A and $PLACE under the $NOUN_B. ",
-            "$MOVE the $NOUN_A to the $NOUN_C. "
-            "$MOVE the $NOUN_A on the $NOUN_C. "
-            "Prepare the $NOUN_A. "
-        ]
-        self.subtask_open_capsule_lid_templates = [
-            "Open the $NOUN_D. "
-        ]
-        self.subtask_open_drawer_templates = [
-            "Open the $NOUN_E. "
-        ]
-        self.subtask_place_capsule_into_machine_templates = [
-            "$PICK the $NOUN_F and $PLACE into the $NOUN_G. ",
-            "insert the $NOUN_F into the $NOUN_G. "
-        ]
-        self.subtask_close_capsule_lid_templates = [
-            "Close the $NOUN_D. "
-        ]
-        self.connnect_words = [
-            ["Firstly ", 'Secondly ', 'Thirdly ', 'Then ', 'Finally '],
-            ["1. ", "2. ", "3. ", "4. ", "5. "],
-            ["Step 1: ","Step 2: ","Step 3: ","Step 4: ","Step 5: ",],
-            []
-        ]
-        self.subtask_templates = [
-            self.subtask_place_mug_templates,
-            self.subtask_open_capsule_lid_templates,
-            self.subtask_open_drawer_templates,
-            self.subtask_place_capsule_into_machine_templates,
-            self.subtask_close_capsule_lid_templates
-        ]
-    
-    def _get_mug_model(self):
-        """
-        Allow subclasses to override which mug to use.
-        """
-        assets = [
-            ("3143a4ac", 0.8),          # beige round mug
-            ("34ae0b61", 0.8),          # bronze mug with green inside
-            ("128ecbc1", 0.66666667),   # light blue round mug, thicker boundaries
-            ("d75af64a", 0.66666667),   # off-white cylindrical tapered mug
-            ("5fe74bab", 0.8),          # brown mug, thin boundaries
-            ("345d3e72", 0.66666667),   # black round mug
-            ("48e260a6", 0.66666667),   # red round mug 
-            ("8012f52d", 0.8),          # yellow round mug with bigger base 
-            ("b4ae56d6", 0.8),          # yellow cylindrical mug 
-            ("c2eacc52", 0.8),          # wooden cylindrical mug
-            ("e94e46bc", 0.8),          # dark blue cylindrical mug
-            ("fad118b3", 0.66666667),   # tall green cylindrical mug
-        ]
-        shapenet_id, shapenet_scale = random.choice(assets)
-        base_mjcf_path = os.path.join(mimicgen.__path__[0], "models/robosuite/assets/shapenet_core/mugs")
-        mjcf_path = os.path.join(base_mjcf_path, "{}/model.xml".format(shapenet_id))
-
-        self.mug = BlenderObject(
-            name="mug",
-            mjcf_path=mjcf_path,
-            scale=shapenet_scale,
-            solimp=(0.998, 0.998, 0.001),
-            solref=(0.001, 1),
-            density=100,
-            # friction=(0.95, 0.3, 0.1),
-            friction=(1, 1, 1),
-            margin=0.001,
-        )
-        
-    def randomize_descriptor(self, desc):
-        if isinstance(desc, dict):
-            return {k: self.randomize_descriptor(v) for k,v in desc.items()}
-        elif not isinstance(desc, list):
-            raise TypeError(f"expected var to be dict or list (was {type(desc)})")   
-        val = desc[random.randrange(len(desc))]
-        return val
-    
-    def randomize_instruction(self, store=True):
-        connections = random.choice(self.connnect_words)
-        instruction_desc = self.randomize_descriptor(self.instruction_desc)
-        if len(connections)==0:
-            self.instruction = "Prapare coffee"
-            return self.instruction
-        assert len(connections) == len(self.subtask_templates)
-<<<<<<< HEAD
-        self.instruction = ""
-=======
-        self.instruction = "Coffee Preparation. "
->>>>>>> 89452636
-        for i, subtask_template in enumerate(self.subtask_templates):
-            subtask_instruction = random.choice(subtask_template)
-            for key, value in instruction_desc.items():
-                subtask_instruction = subtask_instruction.replace(f"${key}", value)
-            subtask_instruction = connections[i] + subtask_instruction
-            self.instruction += subtask_instruction
-        
-        return self.instruction
-            
-    def reset(self):
-        obs = super().reset()
-        self.randomize_instruction()
-        return self._get_observations(force_update=True)
-    +        )